import { Api } from "../tl";

import { TelegramClient } from "./TelegramClient";
import { generateRandomBytes, readBigIntFromBuffer, sleep } from "../Helpers";
import { getAppropriatedPartSize, getInputMedia, getMessageId } from "../Utils";
import { EntityLike, FileLike, MarkupLike, MessageIDLike } from "../define";
import path from "./path";
import { promises as fs } from "./fs";
import { errors, utils } from "../index";
import { _parseMessageText } from "./messageParse";
import { getCommentData } from "./messages";
import bigInt from "big-integer";

interface OnProgress {
    // Float between 0 and 1.
    (progress: number): void;

    isCanceled?: boolean;
}

/**
 * interface for uploading files.
 */
export interface UploadFileParams {
    /** for browsers this should be an instance of File.<br/>
     * On node you should use {@link CustomFile} class to wrap your file.
     */
    file: File | CustomFile;
    /** How many workers to use to upload the file. anything above 16 is unstable. */
    workers: number;
    /** a progress callback for the upload. */
    onProgress?: OnProgress;

    doNotLoadToMemory?: boolean;
    maxBufferSize?: number;
}

/**
 * A custom file class that mimics the browser's File class.<br/>
 * You should use this whenever you want to upload a file.
 */
export class CustomFile {
    /** The name of the file to be uploaded. This is what will be shown in telegram */
    name: string;
    /** The size of the file. this should be the exact size to not lose any information */
    size: number;
    /** The full path on the system to where the file is. this will be used to read the file from.<br/>
     * Can be left empty to use a buffer instead
     */
    path: string;
    /** in case of the no path a buffer can instead be passed instead to upload. */
    buffer?: Buffer;

    constructor(name: string, size: number, path: string, buffer?: Buffer) {
        this.name = name;
        this.size = size;
        this.path = path;
        this.buffer = buffer;
    }
}

interface CustomBufferOptions {
    filePath?: string;
    buffer?: Buffer;
}

class CustomBuffer {
    constructor(private readonly options: CustomBufferOptions) {
        if (!options.buffer && !options.filePath) {
            throw new Error(
                "Either one of `buffer` or `filePath` should be specified"
            );
        }
    }

    async slice(begin: number, end: number): Promise<Buffer> {
        const { buffer, filePath } = this.options;
        if (buffer) {
            return buffer.slice(begin, end);
        } else if (filePath) {
            const buffSize = end - begin;
            const buff = Buffer.alloc(buffSize);
            const fHandle = await fs.open(filePath, "r");

            await fHandle.read(buff, 0, buffSize, begin);
            await fHandle.close();

            return Buffer.from(buff);
        }

        return Buffer.alloc(0);
    }
}

const KB_TO_BYTES = 1024;
const LARGE_FILE_THRESHOLD = 10 * 1024 * 1024;
const UPLOAD_TIMEOUT = 15 * 1000;
const DISCONNECT_SLEEP = 1000;
const BUFFER_SIZE_2GB = 2 ** 31;
const BUFFER_SIZE_20MB = 20 * 1024 * 1024;

async function getFileBuffer(
    file: File | CustomFile,
    fileSize: number,
    maxBufferSize: number,
    doNotLoadInMemory: boolean = false
): Promise<CustomBuffer> {
    const options: CustomBufferOptions = {};
    if (
        (fileSize > maxBufferSize || doNotLoadInMemory) &&
        file instanceof CustomFile
    ) {
        options.filePath = file.path;
    } else {
        options.buffer = Buffer.from(await fileToBuffer(file));
    }

    return new CustomBuffer(options);
}

/** @hidden */
export async function uploadFile(
    client: TelegramClient,
    fileParams: UploadFileParams
): Promise<Api.InputFile | Api.InputFileBig> {
    const { file, onProgress } = fileParams;
    let { workers } = fileParams;

    const { name, size } = file;
    const fileId = readBigIntFromBuffer(generateRandomBytes(8), true, true);
    const isLarge = size > LARGE_FILE_THRESHOLD;

    const partSize = getAppropriatedPartSize(bigInt(size)) * KB_TO_BYTES;
    const partCount = Math.floor((size + partSize - 1) / partSize);
    const buffer = await getFileBuffer(
        file,
        size,
<<<<<<< HEAD
        fileParams.maxBufferSize || BUFFER_SIZE_2GB - 1,
        fileParams.doNotLoadToMemory
=======
        fileParams.maxBufferSize || BUFFER_SIZE_20MB - 1
>>>>>>> d9554268
    );

    // Make sure a new sender can be created before starting upload
    await client.getSender(client.session.dcId);

    if (!workers || !size) {
        workers = 1;
    }
    if (workers >= partCount) {
        workers = partCount;
    }

    let progress = 0;
    if (onProgress) {
        onProgress(progress);
    }

    for (let i = 0; i < partCount; i += workers) {
        const sendingParts = [];
        let end = i + workers;
        if (end > partCount) {
            end = partCount;
        }

        for (let j = i; j < end; j++) {
            const bytes = await buffer.slice(j * partSize, (j + 1) * partSize);

            // eslint-disable-next-line no-loop-func
            sendingParts.push(
                (async (jMemo: number, bytesMemo: Buffer) => {
                    while (true) {
                        let sender;
                        try {
                            // We always upload from the DC we are in
                            sender = await client.getSender(
                                client.session.dcId
                            );
                            await sender.send(
                                isLarge
                                    ? new Api.upload.SaveBigFilePart({
                                          fileId,
                                          filePart: jMemo,
                                          fileTotalParts: partCount,
                                          bytes: bytesMemo,
                                      })
                                    : new Api.upload.SaveFilePart({
                                          fileId,
                                          filePart: jMemo,
                                          bytes: bytesMemo,
                                      })
                            );
                        } catch (err: any) {
                            if (sender && !sender.isConnected()) {
                                await sleep(DISCONNECT_SLEEP);
                                continue;
                            } else if (err instanceof errors.FloodWaitError) {
                                await sleep(err.seconds * 1000);
                                continue;
                            } else if ([500, 501].includes(err.code)) {
                                await sleep(3000);
                                continue;
                            }
                            console.log("LIB ERROR", err, JSON.stringify(err));
                            throw err;
                        }

                        if (onProgress) {
                            if (onProgress.isCanceled) {
                                throw new Error("USER_CANCELED");
                            }

                            progress += 1 / partCount;
                            onProgress(progress);
                        }
                        break;
                    }
                })(j, bytes)
            );
        }

        await Promise.all(sendingParts);
    }

    return isLarge
        ? new Api.InputFileBig({
              id: fileId,
              parts: partCount,
              name,
          })
        : new Api.InputFile({
              id: fileId,
              parts: partCount,
              name,
              md5Checksum: "", // This is not a "flag", so not sure if we can make it optional.
          });
}

/**
 * Interface for sending files to a chat.
 */
export interface SendFileInterface {
    /** a file like object.
     *   - can be a localpath. the file name will be used.
     *   - can be a Buffer with a ".name" attribute to use as the file name.
     *   - can be an external direct URL. Telegram will download the file and send it.
     *   - can be an existing media from another message.
     *   - can be a handle to a file that was received by using {@link uploadFile}
     *   - can be a list when using an album
     *   - can be {@link Api.TypeInputMedia} instance. For example if you want to send a dice you would use {@link Api.InputMediaDice}
     */
    file: FileLike | FileLike[];
    /** Optional caption for the sent media message. can be a list for albums*/
    caption?: string | string[];
    /** If left to false and the file is a path that ends with the extension of an image file or a video file, it will be sent as such. Otherwise always as a document. */
    forceDocument?: boolean;
    /** The size of the file to be uploaded if it needs to be uploaded, which will be determined automatically if not specified. */
    fileSize?: number;
    /** Whether the existing draft should be cleared or not. */
    clearDraft?: boolean;
    /** progress callback that will be called each time a new chunk is downloaded. */
    progressCallback?: OnProgress;
    /** Same as `replyTo` from {@link sendMessage}. */
    replyTo?: MessageIDLike;
    /** Optional attributes that override the inferred ones, like {@link Api.DocumentAttributeFilename} and so on.*/
    attributes?: Api.TypeDocumentAttribute[] | Api.TypeDocumentAttribute[][];
    /** Optional JPEG thumbnail (for documents). Telegram will ignore this parameter unless you pass a .jpg file!<br/>
     * The file must also be small in dimensions and in disk size. Successful thumbnails were files below 20kB and 320x320px.<br/>
     *  Width/height and dimensions/size ratios may be important.
     *  For Telegram to accept a thumbnail, you must provide the dimensions of the underlying media through `attributes:` with DocumentAttributesVideo.
     */
    thumb?: FileLike;
    /** If true the audio will be sent as a voice note. */
    voiceNote?: boolean;
    /** If true the video will be sent as a video note, also known as a round video message.*/
    videoNote?: boolean;
    /** Whether the sent video supports streaming or not.<br/>
     *  Note that Telegram only recognizes as streamable some formats like MP4, and others like AVI or MKV will not work.<br/>
     *  You should convert these to MP4 before sending if you want them to be streamable. Unsupported formats will result in VideoContentTypeError. */
    supportsStreaming?: boolean;
    /** See the {@link parseMode} property for allowed values. Markdown parsing will be used by default. */
    parseMode?: any;
    /** A list of message formatting entities. When provided, the parseMode is ignored. */
    formattingEntities?: Api.TypeMessageEntity[];
    /** Whether the message should notify people in a broadcast channel or not. Defaults to false, which means it will notify them. Set it to True to alter this behaviour. */
    silent?: boolean;
    /**
     * If set, the file won't send immediately, and instead it will be scheduled to be automatically sent at a later time.
     */
    scheduleDate?: number;
    /**
     * The matrix (list of lists), row list or button to be shown after sending the message.<br/>
     * This parameter will only work if you have signed in as a bot. You can also pass your own ReplyMarkup here.
     */
    buttons?: MarkupLike;
    /** How many workers to use to upload the file. anything above 16 is unstable. */
    workers?: number;
    noforwards?: boolean;
    /** Similar to ``replyTo``, but replies in the linked group of a broadcast channel instead (effectively leaving a "comment to" the specified message).

     This parameter takes precedence over ``replyTo``.
     If there is no linked chat, `SG_ID_INVALID` is thrown.
     */
    commentTo?: number | Api.Message;

    doNotLoadToMemory?: boolean;
    /**
     * Used for threads to reply to a specific thread
     */
    topMsgId?: number | Api.Message;
}

interface FileToMediaInterface {
    file: FileLike;
    forceDocument?: boolean;
    fileSize?: number;
    progressCallback?: OnProgress;
    attributes?: Api.TypeDocumentAttribute[];
    thumb?: FileLike;
    voiceNote?: boolean;
    videoNote?: boolean;
    supportsStreaming?: boolean;
    mimeType?: string;
    asImage?: boolean;
    workers?: number;
    doNotLoadToMemory?: boolean;
}

/** @hidden */
export async function _fileToMedia(
    client: TelegramClient,
    {
        file,
        forceDocument,
        fileSize,
        progressCallback,
        attributes,
        thumb,
        voiceNote = false,
        videoNote = false,
        supportsStreaming = false,
        mimeType,
        asImage,
        workers = 1,
        doNotLoadToMemory,
    }: FileToMediaInterface
): Promise<{
    fileHandle?: any;
    media?: Api.TypeInputMedia;
    image?: boolean;
}> {
    if (!file) {
        return { fileHandle: undefined, media: undefined, image: undefined };
    }
    const isImage = utils.isImage(file);

    if (asImage == undefined) {
        asImage = isImage && !forceDocument;
    }
    if (
        typeof file == "object" &&
        !Buffer.isBuffer(file) &&
        !(file instanceof Api.InputFile) &&
        !(file instanceof Api.InputFileBig) &&
        !(file instanceof CustomFile) &&
        !("read" in file)
    ) {
        try {
            return {
                fileHandle: undefined,
                media: utils.getInputMedia(file, {
                    isPhoto: asImage,
                    attributes: attributes,
                    forceDocument: forceDocument,
                    voiceNote: voiceNote,
                    videoNote: videoNote,
                    supportsStreaming: supportsStreaming,
                }),
                image: asImage,
            };
        } catch (e) {
            return {
                fileHandle: undefined,
                media: undefined,
                image: isImage,
            };
        }
    }
    let media;
    let fileHandle;
    let createdFile;

    if (file instanceof Api.InputFile || file instanceof Api.InputFileBig) {
        fileHandle = file;
    } else if (
        typeof file == "string" &&
        (file.startsWith("https://") || file.startsWith("http://"))
    ) {
        if (asImage) {
            media = new Api.InputMediaPhotoExternal({ url: file });
        } else {
            media = new Api.InputMediaDocumentExternal({ url: file });
        }
    } else if (!(typeof file == "string") || (await fs.lstat(file)).isFile()) {
        if (typeof file == "string") {
            createdFile = new CustomFile(
                path.basename(file),
                (await fs.stat(file)).size,
                file
            );
        } else if (
            (typeof File !== "undefined" && file instanceof File) ||
            file instanceof CustomFile
        ) {
            createdFile = file;
        } else {
            let name;
            if ("name" in file) {
                // @ts-ignore
                name = file.name;
            } else {
                name = "unnamed";
            }
            if (Buffer.isBuffer(file)) {
                createdFile = new CustomFile(name, file.length, "", file);
            }
        }
        if (!createdFile) {
            throw new Error(
                `Could not create file from ${JSON.stringify(file)}`
            );
        }
        fileHandle = await uploadFile(client, {
            file: createdFile,
            onProgress: progressCallback,
            workers: workers,
            doNotLoadToMemory,
        });
    } else {
        throw new Error(`"Not a valid path nor a url ${file}`);
    }
    if (media != undefined) {
    } else if (fileHandle == undefined) {
        throw new Error(
            `Failed to convert ${file} to media. Not an existing file or an HTTP URL`
        );
    } else if (asImage) {
        media = new Api.InputMediaUploadedPhoto({
            file: fileHandle,
        });
    } else {
        // @ts-ignore
        let res = utils.getAttributes(file, {
            mimeType: mimeType,
            attributes: attributes,
            forceDocument: forceDocument && !isImage,
            voiceNote: voiceNote,
            videoNote: videoNote,
            supportsStreaming: supportsStreaming,
            thumb: thumb,
        });
        attributes = res.attrs;
        mimeType = res.mimeType;

        let uploadedThumb;
        if (!thumb) {
            uploadedThumb = undefined;
        } else {
            // todo refactor
            if (typeof thumb == "string") {
                uploadedThumb = new CustomFile(
                    path.basename(thumb),
                    (await fs.stat(thumb)).size,
                    thumb
                );
            } else if (typeof File !== "undefined" && thumb instanceof File) {
                uploadedThumb = thumb;
            } else {
                let name;
                if ("name" in thumb) {
                    name = thumb.name;
                } else {
                    name = "unnamed";
                }
                if (Buffer.isBuffer(thumb)) {
                    uploadedThumb = new CustomFile(
                        name,
                        thumb.length,
                        "",
                        thumb
                    );
                }
            }
            if (!uploadedThumb) {
                throw new Error(`Could not create file from ${file}`);
            }
            uploadedThumb = await uploadFile(client, {
                file: uploadedThumb,
                workers: 1,
            });
        }
        media = new Api.InputMediaUploadedDocument({
            file: fileHandle,
            mimeType: mimeType,
            attributes: attributes,
            thumb: uploadedThumb,
            forceFile: forceDocument && !isImage,
        });
    }
    return {
        fileHandle: fileHandle,
        media: media,
        image: asImage,
    };
}

/** @hidden */
export async function _sendAlbum(
    client: TelegramClient,
    entity: EntityLike,
    {
        file,
        caption,
        forceDocument = false,
        fileSize,
        clearDraft = false,
        progressCallback,
        replyTo,
        attributes,
        thumb,
        parseMode,
        voiceNote = false,
        videoNote = false,
        silent,
        supportsStreaming = false,
        scheduleDate,
        workers = 1,
        noforwards,
        commentTo,
        doNotLoadToMemory,
        topMsgId,
    }: SendFileInterface
) {
    entity = await client.getInputEntity(entity);
    let files = [];
    if (!Array.isArray(file)) {
        files = [file];
    } else {
        files = file;
    }
    if (!Array.isArray(caption)) {
        if (!caption) {
            caption = "";
        }
        caption = [caption];
    }
    const captions: [string, Api.TypeMessageEntity[]][] = [];
    for (const c of caption) {
        captions.push(await _parseMessageText(client, c, parseMode));
    }
    if (commentTo != undefined) {
        const discussionData = await getCommentData(client, entity, commentTo);
        entity = discussionData.entity;
        replyTo = discussionData.replyTo;
    } else {
        replyTo = utils.getMessageId(replyTo);
    }
    if (!attributes) {
        attributes = [];
    }

    let index = 0;
    const albumFiles = [];
    for (const file of files) {
        let { fileHandle, media, image } = await _fileToMedia(client, {
            file: file,
            forceDocument: forceDocument,
            fileSize: fileSize,
            progressCallback: progressCallback,
            // @ts-ignore
            attributes: attributes[index],
            thumb: thumb,
            voiceNote: voiceNote,
            videoNote: videoNote,
            supportsStreaming: supportsStreaming,
            workers: workers,
            doNotLoadToMemory,
        });
        index++;
        if (
            media instanceof Api.InputMediaUploadedPhoto ||
            media instanceof Api.InputMediaPhotoExternal
        ) {
            const r = await client.invoke(
                new Api.messages.UploadMedia({
                    peer: entity,
                    media,
                })
            );
            if (r instanceof Api.MessageMediaPhoto) {
                media = getInputMedia(r.photo);
            }
        } else if (media instanceof Api.InputMediaUploadedDocument) {
            const r = await client.invoke(
                new Api.messages.UploadMedia({
                    peer: entity,
                    media,
                })
            );
            if (r instanceof Api.MessageMediaDocument) {
                media = getInputMedia(r.document);
            }
        }
        let text = "";
        let msgEntities: Api.TypeMessageEntity[] = [];
        if (captions.length) {
            [text, msgEntities] = captions.shift()!;
        }
        albumFiles.push(
            new Api.InputSingleMedia({
                media: media!,
                message: text,
                entities: msgEntities,
            })
        );
    }
    let replyObject = undefined;
    if (replyTo != undefined) {
        replyObject = new Api.InputReplyToMessage({
            replyToMsgId: getMessageId(replyTo)!,
            topMsgId: getMessageId(topMsgId),
        });
    }

    const result = await client.invoke(
        new Api.messages.SendMultiMedia({
            peer: entity,
            replyTo: replyObject,
            multiMedia: albumFiles,
            silent: silent,
            scheduleDate: scheduleDate,
            clearDraft: clearDraft,
            noforwards: noforwards,
        })
    );
    const randomIds = albumFiles.map((m) => m.randomId);
    return client._getResponseMessage(randomIds, result, entity) as Api.Message;
}

/** @hidden */
export async function sendFile(
    client: TelegramClient,
    entity: EntityLike,
    {
        file,
        caption,
        forceDocument = false,
        fileSize,
        clearDraft = false,
        progressCallback,
        replyTo,
        attributes,
        thumb,
        parseMode,
        formattingEntities,
        voiceNote = false,
        videoNote = false,
        buttons,
        silent,
        supportsStreaming = false,
        scheduleDate,
        workers = 1,
        noforwards,
        commentTo,
        doNotLoadToMemory,
        topMsgId,
    }: SendFileInterface
) {
    if (!file) {
        throw new Error("You need to specify a file");
    }
    if (!caption) {
        caption = "";
    }
    entity = await client.getInputEntity(entity);
    if (commentTo != undefined) {
        const discussionData = await getCommentData(client, entity, commentTo);
        entity = discussionData.entity;
        replyTo = discussionData.replyTo;
    } else {
        replyTo = utils.getMessageId(replyTo);
    }
    if (Array.isArray(file)) {
        return await _sendAlbum(client, entity, {
            file: file,
            caption: caption,
            replyTo: replyTo,
            parseMode: parseMode,
            attributes: attributes,
            silent: silent,
            scheduleDate: scheduleDate,
            supportsStreaming: supportsStreaming,
            clearDraft: clearDraft,
            forceDocument: forceDocument,
            noforwards: noforwards,
            topMsgId: topMsgId,
        });
    }
    if (Array.isArray(caption)) {
        caption = caption[0] || "";
    }
    let msgEntities;
    if (formattingEntities != undefined) {
        msgEntities = formattingEntities;
    } else {
        [caption, msgEntities] = await _parseMessageText(
            client,
            caption,
            parseMode
        );
    }

    const { fileHandle, media, image } = await _fileToMedia(client, {
        file: file,
        forceDocument: forceDocument,
        fileSize: fileSize,
        progressCallback: progressCallback,
        // @ts-ignore
        attributes: attributes,
        thumb: thumb,
        voiceNote: voiceNote,
        videoNote: videoNote,
        supportsStreaming: supportsStreaming,
        workers: workers,
        doNotLoadToMemory,
    });
    if (media == undefined) {
        throw new Error(`Cannot use ${file} as file.`);
    }
    const markup = client.buildReplyMarkup(buttons);
    let replyObject = undefined;
    if (replyTo != undefined) {
        replyObject = new Api.InputReplyToMessage({
            replyToMsgId: getMessageId(replyTo)!,
            topMsgId: getMessageId(topMsgId),
        });
    }

    const request = new Api.messages.SendMedia({
        peer: entity,
        media: media,
        replyTo: replyObject,
        message: caption,
        entities: msgEntities,
        replyMarkup: markup,
        silent: silent,
        scheduleDate: scheduleDate,
        clearDraft: clearDraft,
        noforwards: noforwards,
    });
    const result = await client.invoke(request);
    return client._getResponseMessage(request, result, entity) as Api.Message;
}

function fileToBuffer(file: File | CustomFile): Promise<Buffer> | Buffer {
    if (typeof File !== "undefined" && file instanceof File) {
        return new Response(file).arrayBuffer() as Promise<Buffer>;
    } else if (file instanceof CustomFile) {
        if (file.buffer != undefined) {
            return file.buffer;
        } else {
            return fs.readFile(file.path) as unknown as Buffer;
        }
    } else {
        throw new Error("Could not create buffer from file " + file);
    }
}
<|MERGE_RESOLUTION|>--- conflicted
+++ resolved
@@ -135,12 +135,8 @@
     const buffer = await getFileBuffer(
         file,
         size,
-<<<<<<< HEAD
         fileParams.maxBufferSize || BUFFER_SIZE_2GB - 1,
         fileParams.doNotLoadToMemory
-=======
-        fileParams.maxBufferSize || BUFFER_SIZE_20MB - 1
->>>>>>> d9554268
     );
 
     // Make sure a new sender can be created before starting upload
