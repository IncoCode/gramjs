import { Api } from "../tl";

import { TelegramClient } from "./TelegramClient";
import { generateRandomBytes, readBigIntFromBuffer, sleep } from "../Helpers";
import { getAppropriatedPartSize, getInputMedia } from "../Utils";
import { EntityLike, FileLike, MarkupLike, MessageIDLike } from "../define";
import path from "./path";
import { promises as fs } from "./fs";
import { errors, utils } from "../index";
import { _parseMessageText } from "./messageParse";
import { getCommentData } from "./messages";
import bigInt from "big-integer";

interface OnProgress {
    // Float between 0 and 1.
    (progress: number): void;

    isCanceled?: boolean;
}

/**
 * interface for uploading files.
 */
export interface UploadFileParams {
    /** for browsers this should be an instance of File.<br/>
     * On node you should use {@link CustomFile} class to wrap your file.
     */
    file: File | CustomFile;
    /** How many workers to use to upload the file. anything above 16 is unstable. */
    workers: number;
    /** a progress callback for the upload. */
    onProgress?: OnProgress;
}

/**
 * A custom file class that mimics the browser's File class.<br/>
 * You should use this whenever you want to upload a file.
 */
export class CustomFile {
    /** The name of the file to be uploaded. This is what will be shown in telegram */
    name: string;
    /** The size of the file. this should be the exact size to not lose any information */
    size: number;
    /** The full path on the system to where the file is. this will be used to read the file from.<br/>
     * Can be left empty to use a buffer instead
     */
    path: string;
    /** in case of the no path a buffer can instead be passed instead to upload. */
    buffer?: Buffer;

    constructor(name: string, size: number, path: string, buffer?: Buffer) {
        this.name = name;
        this.size = size;
        this.path = path;
        this.buffer = buffer;
    }
}

interface CustomBufferOptions {
    filePath?: string;
    buffer?: Buffer;
}

class CustomBuffer {
    constructor(private readonly options: CustomBufferOptions) {
        if (!options.buffer && !options.filePath) {
<<<<<<< HEAD
            throw new Error("Either one of `buffer` or `filePath` should be specified");
=======
            throw new Error(
                "Either one of `buffer` or `filePath` should be specified"
            );
>>>>>>> d713c9fc
        }
    }

    async slice(begin: number, end: number): Promise<Buffer> {
        const { buffer, filePath } = this.options;
        if (buffer) {
            return buffer.slice(begin, end);
        } else if (filePath) {
            const buffSize = end - begin;
            const buff = Buffer.alloc(buffSize);
<<<<<<< HEAD
            const fHandle = await fs.open(filePath, 'r');
            
            await fHandle.read(buff, 0, buffSize, begin);
            await fHandle.close();
            
=======
            const fHandle = await fs.open(filePath, "r");

            await fHandle.read(buff, 0, buffSize, begin);
            await fHandle.close();

>>>>>>> d713c9fc
            return Buffer.from(buff);
        }

        return Buffer.alloc(0);
    }
}

const KB_TO_BYTES = 1024;
const LARGE_FILE_THRESHOLD = 10 * 1024 * 1024;
const UPLOAD_TIMEOUT = 15 * 1000;
const DISCONNECT_SLEEP = 1000;

<<<<<<< HEAD
async function getFileBuffer(file: File | CustomFile, fileSize: number): Promise<CustomBuffer> {
=======
async function getFileBuffer(
    file: File | CustomFile,
    fileSize: number
): Promise<CustomBuffer> {
>>>>>>> d713c9fc
    const isBiggerThan2Gb = fileSize > 2 ** 31 - 1;
    const options: CustomBufferOptions = {};
    if (isBiggerThan2Gb && file instanceof CustomFile) {
        options.filePath = file.path;
    } else {
        options.buffer = Buffer.from(await fileToBuffer(file));
    }

    return new CustomBuffer(options);
}

/** @hidden */
export async function uploadFile(
    client: TelegramClient,
    fileParams: UploadFileParams
): Promise<Api.InputFile | Api.InputFileBig> {
    const { file, onProgress } = fileParams;
    let { workers } = fileParams;

    const { name, size } = file;
    const fileId = readBigIntFromBuffer(generateRandomBytes(8), true, true);
    const isLarge = size > LARGE_FILE_THRESHOLD;

    const partSize = getAppropriatedPartSize(bigInt(size)) * KB_TO_BYTES;
    const partCount = Math.floor((size + partSize - 1) / partSize);
    const buffer = await getFileBuffer(file, size);

    // Make sure a new sender can be created before starting upload
    await client.getSender(client.session.dcId);

    if (!workers || !size) {
        workers = 1;
    }
    if (workers >= partCount) {
        workers = partCount;
    }

    let progress = 0;
    if (onProgress) {
        onProgress(progress);
    }

    for (let i = 0; i < partCount; i += workers) {
        const sendingParts = [];
        let end = i + workers;
        if (end > partCount) {
            end = partCount;
        }

        for (let j = i; j < end; j++) {
            const bytes = await buffer.slice(j * partSize, (j + 1) * partSize);

            // eslint-disable-next-line no-loop-func
            sendingParts.push(
                (async (jMemo: number, bytesMemo: Buffer) => {
                    while (true) {
                        let sender;
                        try {
                            // We always upload from the DC we are in
                            sender = await client.getSender(
                                client.session.dcId
                            );
                            await sender.send(
                                isLarge
                                    ? new Api.upload.SaveBigFilePart({
                                          fileId,
                                          filePart: jMemo,
                                          fileTotalParts: partCount,
                                          bytes: bytesMemo,
                                      })
                                    : new Api.upload.SaveFilePart({
                                          fileId,
                                          filePart: jMemo,
                                          bytes: bytesMemo,
                                      })
                            );
                        } catch (err: any) {
                            if (sender && !sender.isConnected()) {
                                await sleep(DISCONNECT_SLEEP);
                                continue;
                            } else if (err instanceof errors.FloodWaitError) {
                                await sleep(err.seconds * 1000);
                                continue;
                            }
                            throw err;
                        }

                        if (onProgress) {
                            if (onProgress.isCanceled) {
                                throw new Error("USER_CANCELED");
                            }

                            progress += 1 / partCount;
                            onProgress(progress);
                        }
                        break;
                    }
                })(j, bytes)
            );
        }

        await Promise.all(sendingParts);
    }

    return isLarge
        ? new Api.InputFileBig({
              id: fileId,
              parts: partCount,
              name,
          })
        : new Api.InputFile({
              id: fileId,
              parts: partCount,
              name,
              md5Checksum: "", // This is not a "flag", so not sure if we can make it optional.
          });
}

/**
 * Interface for sending files to a chat.
 */
export interface SendFileInterface {
    /** a file like object.
     *   - can be a localpath. the file name will be used.
     *   - can be a Buffer with a ".name" attribute to use as the file name.
     *   - can be an external direct URL. Telegram will download the file and send it.
     *   - can be an existing media from another message.
     *   - can be a handle to a file that was received by using {@link uploadFile}
     *   - can be a list when using an album
     *   - can be {@link Api.TypeInputMedia} instance. For example if you want to send a dice you would use {@link Api.InputMediaDice}
     */
    file: FileLike | FileLike[];
    /** Optional caption for the sent media message. can be a list for albums*/
    caption?: string | string[];
    /** If left to false and the file is a path that ends with the extension of an image file or a video file, it will be sent as such. Otherwise always as a document. */
    forceDocument?: boolean;
    /** The size of the file to be uploaded if it needs to be uploaded, which will be determined automatically if not specified. */
    fileSize?: number;
    /** Whether the existing draft should be cleared or not. */
    clearDraft?: boolean;
    /** progress callback that will be called each time a new chunk is downloaded. */
    progressCallback?: OnProgress;
    /** Same as `replyTo` from {@link sendMessage}. */
    replyTo?: MessageIDLike;
    /** Optional attributes that override the inferred ones, like {@link Api.DocumentAttributeFilename} and so on.*/
    attributes?: Api.TypeDocumentAttribute[];
    /** Optional JPEG thumbnail (for documents). Telegram will ignore this parameter unless you pass a .jpg file!<br/>
     * The file must also be small in dimensions and in disk size. Successful thumbnails were files below 20kB and 320x320px.<br/>
     *  Width/height and dimensions/size ratios may be important.
     *  For Telegram to accept a thumbnail, you must provide the dimensions of the underlying media through `attributes:` with DocumentAttributesVideo.
     */
    thumb?: FileLike;
    /** If true the audio will be sent as a voice note. */
    voiceNote?: boolean;
    /** If true the video will be sent as a video note, also known as a round video message.*/
    videoNote?: boolean;
    /** Whether the sent video supports streaming or not.<br/>
     *  Note that Telegram only recognizes as streamable some formats like MP4, and others like AVI or MKV will not work.<br/>
     *  You should convert these to MP4 before sending if you want them to be streamable. Unsupported formats will result in VideoContentTypeError. */
    supportsStreaming?: boolean;
    /** See the {@link parseMode} property for allowed values. Markdown parsing will be used by default. */
    parseMode?: any;
    /** A list of message formatting entities. When provided, the parseMode is ignored. */
    formattingEntities?: Api.TypeMessageEntity[];
    /** Whether the message should notify people in a broadcast channel or not. Defaults to false, which means it will notify them. Set it to True to alter this behaviour. */
    silent?: boolean;
    /**
     * If set, the file won't send immediately, and instead it will be scheduled to be automatically sent at a later time.
     */
    scheduleDate?: number;
    /**
     * The matrix (list of lists), row list or button to be shown after sending the message.<br/>
     * This parameter will only work if you have signed in as a bot. You can also pass your own ReplyMarkup here.
     */
    buttons?: MarkupLike;
    /** How many workers to use to upload the file. anything above 16 is unstable. */
    workers?: number;
    noforwards?: boolean;
    /** Similar to ``replyTo``, but replies in the linked group of a broadcast channel instead (effectively leaving a "comment to" the specified message).

     This parameter takes precedence over ``replyTo``.
     If there is no linked chat, `SG_ID_INVALID` is thrown.
     */
    commentTo?: number | Api.Message;
}

interface FileToMediaInterface {
    file: FileLike;
    forceDocument?: boolean;
    fileSize?: number;
    progressCallback?: OnProgress;
    attributes?: Api.TypeDocumentAttribute[];
    thumb?: FileLike;
    voiceNote?: boolean;
    videoNote?: boolean;
    supportsStreaming?: boolean;
    mimeType?: string;
    asImage?: boolean;
    workers?: number;
}

/** @hidden */
export async function _fileToMedia(
    client: TelegramClient,
    {
        file,
        forceDocument,
        fileSize,
        progressCallback,
        attributes,
        thumb,
        voiceNote = false,
        videoNote = false,
        supportsStreaming = false,
        mimeType,
        asImage,
        workers = 1,
    }: FileToMediaInterface
): Promise<{
    fileHandle?: any;
    media?: Api.TypeInputMedia;
    image?: boolean;
}> {
    if (!file) {
        return { fileHandle: undefined, media: undefined, image: undefined };
    }
    const isImage = utils.isImage(file);

    if (asImage == undefined) {
        asImage = isImage && !forceDocument;
    }
    if (
        typeof file == "object" &&
        !Buffer.isBuffer(file) &&
        !(file instanceof Api.InputFile) &&
        !(file instanceof Api.InputFileBig) &&
        !(file instanceof CustomFile) &&
        !("read" in file)
    ) {
        try {
            return {
                fileHandle: undefined,
                media: utils.getInputMedia(file, {
                    isPhoto: asImage,
                    attributes: attributes,
                    forceDocument: forceDocument,
                    voiceNote: voiceNote,
                    videoNote: videoNote,
                    supportsStreaming: supportsStreaming,
                }),
                image: asImage,
            };
        } catch (e) {
            return {
                fileHandle: undefined,
                media: undefined,
                image: isImage,
            };
        }
    }
    let media;
    let fileHandle;
    let createdFile;

    if (file instanceof Api.InputFile || file instanceof Api.InputFileBig) {
        fileHandle = file;
    } else if (
        typeof file == "string" &&
        (file.startsWith("https://") || file.startsWith("http://"))
    ) {
        if (asImage) {
            media = new Api.InputMediaPhotoExternal({ url: file });
        } else {
            media = new Api.InputMediaDocumentExternal({ url: file });
        }
    } else if (!(typeof file == "string") || (await fs.lstat(file)).isFile()) {
        if (typeof file == "string") {
            createdFile = new CustomFile(
                path.basename(file),
                (await fs.stat(file)).size,
                file
            );
        } else if (
            (typeof File !== "undefined" && file instanceof File) ||
            file instanceof CustomFile
        ) {
            createdFile = file;
        } else {
            let name;
            if ("name" in file) {
                // @ts-ignore
                name = file.name;
            } else {
                name = "unnamed";
            }
            if (Buffer.isBuffer(file)) {
                createdFile = new CustomFile(name, file.length, "", file);
            }
        }
        if (!createdFile) {
            throw new Error(
                `Could not create file from ${JSON.stringify(file)}`
            );
        }
        fileHandle = await uploadFile(client, {
            file: createdFile,
            onProgress: progressCallback,
            workers: workers,
        });
    } else {
        throw new Error(`"Not a valid path nor a url ${file}`);
    }
    if (media != undefined) {
    } else if (fileHandle == undefined) {
        throw new Error(
            `Failed to convert ${file} to media. Not an existing file or an HTTP URL`
        );
    } else if (asImage) {
        media = new Api.InputMediaUploadedPhoto({
            file: fileHandle,
        });
    } else {
        // @ts-ignore
        let res = utils.getAttributes(file, {
            mimeType: mimeType,
            attributes: attributes,
            forceDocument: forceDocument && !isImage,
            voiceNote: voiceNote,
            videoNote: videoNote,
            supportsStreaming: supportsStreaming,
            thumb: thumb,
        });
        attributes = res.attrs;
        mimeType = res.mimeType;

        let uploadedThumb;
        if (!thumb) {
            uploadedThumb = undefined;
        } else {
            // todo refactor
            if (typeof thumb == "string") {
                uploadedThumb = new CustomFile(
                    path.basename(thumb),
                    (await fs.stat(thumb)).size,
                    thumb
                );
            } else if (typeof File !== "undefined" && thumb instanceof File) {
                uploadedThumb = thumb;
            } else {
                let name;
                if ("name" in thumb) {
                    name = thumb.name;
                } else {
                    name = "unnamed";
                }
                if (Buffer.isBuffer(thumb)) {
                    uploadedThumb = new CustomFile(
                        name,
                        thumb.length,
                        "",
                        thumb
                    );
                }
            }
            if (!uploadedThumb) {
                throw new Error(`Could not create file from ${file}`);
            }
            uploadedThumb = await uploadFile(client, {
                file: uploadedThumb,
                workers: 1,
            });
        }
        media = new Api.InputMediaUploadedDocument({
            file: fileHandle,
            mimeType: mimeType,
            attributes: attributes,
            thumb: uploadedThumb,
            forceFile: forceDocument && !isImage,
        });
    }
    return {
        fileHandle: fileHandle,
        media: media,
        image: asImage,
    };
}

/** @hidden */
export async function _sendAlbum(
    client: TelegramClient,
    entity: EntityLike,
    {
        file,
        caption,
        forceDocument = false,
        fileSize,
        clearDraft = false,
        progressCallback,
        replyTo,
        attributes,
        thumb,
        parseMode,
        voiceNote = false,
        videoNote = false,
        silent,
        supportsStreaming = false,
        scheduleDate,
        workers = 1,
        noforwards,
        commentTo,
    }: SendFileInterface
) {
    entity = await client.getInputEntity(entity);
    let files = [];
    if (!Array.isArray(file)) {
        files = [file];
    } else {
        files = file;
    }
    if (!Array.isArray(caption)) {
        if (!caption) {
            caption = "";
        }
        caption = [caption];
    }
    const captions: [string, Api.TypeMessageEntity[]][] = [];
    for (const c of caption) {
        captions.push(await _parseMessageText(client, c, parseMode));
    }
    if (commentTo != undefined) {
        const discussionData = await getCommentData(client, entity, commentTo);
        entity = discussionData.entity;
        replyTo = discussionData.replyTo;
    } else {
        replyTo = utils.getMessageId(replyTo);
    }
    const albumFiles = [];
    for (const file of files) {
        let { fileHandle, media, image } = await _fileToMedia(client, {
            file: file,
            forceDocument: forceDocument,
            fileSize: fileSize,
            progressCallback: progressCallback,
            attributes: attributes,
            thumb: thumb,
            voiceNote: voiceNote,
            videoNote: videoNote,
            supportsStreaming: supportsStreaming,
            workers: workers,
        });
        if (
            media instanceof Api.InputMediaUploadedPhoto ||
            media instanceof Api.InputMediaPhotoExternal
        ) {
            const r = await client.invoke(
                new Api.messages.UploadMedia({
                    peer: entity,
                    media,
                })
            );
            if (r instanceof Api.MessageMediaPhoto) {
                media = getInputMedia(r.photo);
            }
        } else if (media instanceof Api.InputMediaUploadedDocument) {
            const r = await client.invoke(
                new Api.messages.UploadMedia({
                    peer: entity,
                    media,
                })
            );
            if (r instanceof Api.MessageMediaDocument) {
                media = getInputMedia(r.document);
            }
        }
        let text = "";
        let msgEntities: Api.TypeMessageEntity[] = [];
        if (captions.length) {
            [text, msgEntities] = captions.shift()!;
        }
        albumFiles.push(
            new Api.InputSingleMedia({
                media: media!,
                message: text,
                entities: msgEntities,
            })
        );
    }
    const result = await client.invoke(
        new Api.messages.SendMultiMedia({
            peer: entity,
            replyToMsgId: replyTo,
            multiMedia: albumFiles,
            silent: silent,
            scheduleDate: scheduleDate,
            clearDraft: clearDraft,
            noforwards: noforwards,
        })
    );
    const randomIds = albumFiles.map((m) => m.randomId);
    return client._getResponseMessage(randomIds, result, entity) as Api.Message;
}

/** @hidden */
export async function sendFile(
    client: TelegramClient,
    entity: EntityLike,
    {
        file,
        caption,
        forceDocument = false,
        fileSize,
        clearDraft = false,
        progressCallback,
        replyTo,
        attributes,
        thumb,
        parseMode,
        formattingEntities,
        voiceNote = false,
        videoNote = false,
        buttons,
        silent,
        supportsStreaming = false,
        scheduleDate,
        workers = 1,
        noforwards,
        commentTo,
    }: SendFileInterface
) {
    if (!file) {
        throw new Error("You need to specify a file");
    }
    if (!caption) {
        caption = "";
    }
    entity = await client.getInputEntity(entity);
    if (commentTo != undefined) {
        const discussionData = await getCommentData(client, entity, commentTo);
        entity = discussionData.entity;
        replyTo = discussionData.replyTo;
    } else {
        replyTo = utils.getMessageId(replyTo);
    }
    if (Array.isArray(file)) {
        return await _sendAlbum(client, entity, {
            file: file,
            caption: caption,
            replyTo: replyTo,
            parseMode: parseMode,
            silent: silent,
            scheduleDate: scheduleDate,
            supportsStreaming: supportsStreaming,
            clearDraft: clearDraft,
            forceDocument: forceDocument,
            noforwards: noforwards,
        });
    }
    if (Array.isArray(caption)) {
        caption = caption[0] || "";
    }
    let msgEntities;
    if (formattingEntities != undefined) {
        msgEntities = formattingEntities;
    } else {
        [caption, msgEntities] = await _parseMessageText(
            client,
            caption,
            parseMode
        );
    }

    const { fileHandle, media, image } = await _fileToMedia(client, {
        file: file,
        forceDocument: forceDocument,
        fileSize: fileSize,
        progressCallback: progressCallback,
        attributes: attributes,
        thumb: thumb,
        voiceNote: voiceNote,
        videoNote: videoNote,
        supportsStreaming: supportsStreaming,
        workers: workers,
    });
    if (media == undefined) {
        throw new Error(`Cannot use ${file} as file.`);
    }
    const markup = client.buildReplyMarkup(buttons);
    const request = new Api.messages.SendMedia({
        peer: entity,
        media: media,
        replyToMsgId: replyTo,
        message: caption,
        entities: msgEntities,
        replyMarkup: markup,
        silent: silent,
        scheduleDate: scheduleDate,
        clearDraft: clearDraft,
        noforwards: noforwards,
    });
    const result = await client.invoke(request);
    return client._getResponseMessage(request, result, entity) as Api.Message;
}

function fileToBuffer(file: File | CustomFile): Promise<Buffer> | Buffer {
    if (typeof File !== "undefined" && file instanceof File) {
        return new Response(file).arrayBuffer() as Promise<Buffer>;
    } else if (file instanceof CustomFile) {
        if (file.buffer != undefined) {
            return file.buffer;
        } else {
            return fs.readFile(file.path) as unknown as Buffer;
        }
    } else {
        throw new Error("Could not create buffer from file " + file);
    }
}<|MERGE_RESOLUTION|>--- conflicted
+++ resolved
@@ -64,13 +64,9 @@
 class CustomBuffer {
     constructor(private readonly options: CustomBufferOptions) {
         if (!options.buffer && !options.filePath) {
-<<<<<<< HEAD
-            throw new Error("Either one of `buffer` or `filePath` should be specified");
-=======
             throw new Error(
                 "Either one of `buffer` or `filePath` should be specified"
             );
->>>>>>> d713c9fc
         }
     }
 
@@ -81,19 +77,11 @@
         } else if (filePath) {
             const buffSize = end - begin;
             const buff = Buffer.alloc(buffSize);
-<<<<<<< HEAD
-            const fHandle = await fs.open(filePath, 'r');
-            
+            const fHandle = await fs.open(filePath, "r");
+
             await fHandle.read(buff, 0, buffSize, begin);
             await fHandle.close();
-            
-=======
-            const fHandle = await fs.open(filePath, "r");
-
-            await fHandle.read(buff, 0, buffSize, begin);
-            await fHandle.close();
-
->>>>>>> d713c9fc
+
             return Buffer.from(buff);
         }
 
@@ -106,14 +94,10 @@
 const UPLOAD_TIMEOUT = 15 * 1000;
 const DISCONNECT_SLEEP = 1000;
 
-<<<<<<< HEAD
-async function getFileBuffer(file: File | CustomFile, fileSize: number): Promise<CustomBuffer> {
-=======
 async function getFileBuffer(
     file: File | CustomFile,
     fileSize: number
 ): Promise<CustomBuffer> {
->>>>>>> d713c9fc
     const isBiggerThan2Gb = fileSize > 2 ** 31 - 1;
     const options: CustomBufferOptions = {};
     if (isBiggerThan2Gb && file instanceof CustomFile) {
