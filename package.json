--- conflicted
+++ resolved
@@ -1,10 +1,6 @@
 {
   "name": "telegram",
-<<<<<<< HEAD
-  "version": "2.9.2",
-=======
   "version": "2.11.5",
->>>>>>> d713c9fc
   "description": "NodeJS/Browser MTProto API Telegram client library,",
   "main": "index.js",
   "types": "index.d.ts",
